--- conflicted
+++ resolved
@@ -1,171 +1,163 @@
-; IMPORTANT INFO ABOUT GETTING STARTED: Lines that start with a
-; semicolon, such as this one, are comments.  They are not executed.
-
-; This script has a special filename and path because it is automatically
-; launched when you run the program directly.  Also, any text file whose
-; name ends in .ahk is associated with the program, which means that it
-; can be launched simply by double-clicking it.  You can have as many .ahk
-; files as you want, located in any folder.  You can also run more than
-; one .ahk file simultaneously and each will get its own tray icon.
-
-; SAMPLE HOTKEYS: Below are two sample hotkeys.  The first is Win+Z and it
-; launches a web site in the default browser.  The second is Control+Alt+N
-; and it launches a new Notepad window (or activates an existing one).  To
-; try out these hotkeys, run AutoHotkey again, which will load this file.
-
-SetTitleMatchMode,RegEx
-
-RunAndMovePutty(param,x,y,w,h)
-{
-    WM_ENTERSIZEMOVE = 0x231
-    WM_EXITSIZEMOVE = 0x232
-
-    Run C:\Apps\putty-0.60-jp20070603\puttyjp.exe -load %param%,,,pid
-    Sleep,500
-    SendMessage ,0x231,,,,ahk_pid %pid%
-    WinMove, ahk_pid %pid%,,x,y,w,h
-    SendMessage ,0x232,,,,ahk_pid %pid%
-
-    return pid
-}
-
-StartPuttySession(session,ByRef pid,x,y,w,h)
-{
-  Process,Exist,%pid%
-  If ErrorLevel
-    WinActivate ahk_pid %pid%
-  else
-  {
-    pid:=RunAndMovePutty(session,x,y,w,h)
-    PIDS%pid_num%:=pid
-    pid_num:=pid_num+1
-  }
-}
-
-RunApp(cmd,ByRef pid)
-{
-  Process,Exist,%pid%
-  If ErrorLevel
-    WinActivate ahk_pid %pid%
-  else
-  {
-    Run %cmd%,,,pid
-  }    
-}
-
-RunApp2(cmd,title)
-{
-  SetTitleMatchMode 2
-  IfWinExist %title%
-	WinActivate
-  Else
-	Run %cmd%
-  Return
-}
-
-EnumPuttyWnd()
-{
-  WinGet,list,PID,ahk_class PuTTY
-  Loop, %list%
-  {
-    thispid=list%A_Index%
-    i:=0
-    Loop
-    {
-      if i>pid_num
-        break
-      if PIDS%i% = thispid
-        return
-      i:=i+1
-    }
-    WinActivate ahk_pid %thispid%
-  }
-}
-
-#c::
-<<<<<<< HEAD
-RunApp2("C:\Users\murph\scoop\apps\conemu\current\ConEmu64.exe","ahk_class VirtualConsoleClass")
-=======
-RunApp2(UserProfile . "\scoop\apps\conemu\current\ConEmu64.exe","ahk_class VirtualConsoleClass")
->>>>>>> c2679aa6
-return 
-
-^!n::
-IfWinExist Untitled - Notepad
-	WinActivate
-else
-	Run Notepad
-return
-
-^!v::
-
-#v::
-RunApp2(UserProfile . "\scoop\apps\neovim\current\Neovim\bin\nvim-qt.exe", "ahk_exe nvim-qt.exe")
-Return
-
-#m::
-RunApp2("C:\Program Files (x86)\Google\Chrome\Application\chrome.exe","ahk_exe chrome.exe")
-Return
-
-
-#b::
-;; legacy windows
-SetTitleMatchMode,3
-w := 952
-h := 823
-x := 2015
-y := 0
-;; need this compensation to avoid a extra 16 px wide gap between windows, don't know why
-wx := 16 
-WinMove, 2-BLOOMBERG, ,%x%, %y%, %w%, %h%
-WinMove, 1-BLOOMBERG, ,x - w + wx , %y%, %w%, %h%
-WinMove, 3-BLOOMBERG, ,x - w + wx , y + h, %w%, %h%
-WinMove, 4-BLOOMBERG, ,x , y + h, %w%, %h%
-;; All BBG windows
-WinGet,id,List,ahk_class wdm-DesktopWindow
-Loop, %id%
-{
-    this_id := id%A_Index%
-    WinActivate, ahk_id %this_id%
-    ;WinSet, Top, ,ahk_id %this_id%, , [0-9]-BLOOMBERG
-}
-return
-
-
-^!p::
-Run c:\Apps\putty
-return 
-
-^!f::
-RunApp2("C:\Apps\Free-CommanderXE\FreeCommander.exe","FreeCommander")
-Return
-
-^!e::
-RunApp2("C:\Users\murph\scoop\apps\emacs\current\bin\runemacs.exe","ahk_class Emacs")
-return
-
-#f::
-RunApp2("firefox","ahk_class MozillaWindowClass")
-return
-
-#n::
-WinActivate,  ahk_class ApplicationFrameWindow
-return
-
-^!g::
-;RunApp2("c:\msys64\my-msys2.cmd","ahk_class mintty")
-RunApp2("C:\Windows\System32\bash.exe ~","ahk_exe bash.exe")
-return
-
-^!k::
-RunApp2("C:\Apps\keepass\KeePass.exe","NewDataBase.kdbx.*")
-return
-
-
-
-; Note: From now on whenever you run AutoHotkey directly, this script
-; will be loaded.  So feel free to customize it to suit your needs.
-
-; Please read the QUICK-START TUTORIAL near the top of the help file.
-; It explains how to perform common automation tasks such as sending
-; keystrokes and mouse clicks.  It also explains more about hotkeys.
+; IMPORTANT INFO ABOUT GETTING STARTED: Lines that start with a
+; semicolon, such as this one, are comments.  They are not executed.
+
+; This script has a special filename and path because it is automatically
+; launched when you run the program directly.  Also, any text file whose
+; name ends in .ahk is associated with the program, which means that it
+; can be launched simply by double-clicking it.  You can have as many .ahk
+; files as you want, located in any folder.  You can also run more than
+; one .ahk file simultaneously and each will get its own tray icon.
+
+; SAMPLE HOTKEYS: Below are two sample hotkeys.  The first is Win+Z and it
+; launches a web site in the default browser.  The second is Control+Alt+N
+; and it launches a new Notepad window (or activates an existing one).  To
+; try out these hotkeys, run AutoHotkey again, which will load this file.
+
+SetTitleMatchMode,RegEx
+
+RunAndMovePutty(param,x,y,w,h)
+{
+    WM_ENTERSIZEMOVE = 0x231
+    WM_EXITSIZEMOVE = 0x232
+
+    Run C:\Apps\putty-0.60-jp20070603\puttyjp.exe -load %param%,,,pid
+    Sleep,500
+    SendMessage ,0x231,,,,ahk_pid %pid%
+    WinMove, ahk_pid %pid%,,x,y,w,h
+    SendMessage ,0x232,,,,ahk_pid %pid%
+
+    return pid
+}
+
+StartPuttySession(session,ByRef pid,x,y,w,h)
+{
+  Process,Exist,%pid%
+  If ErrorLevel
+    WinActivate ahk_pid %pid%
+  else
+  {
+    pid:=RunAndMovePutty(session,x,y,w,h)
+    PIDS%pid_num%:=pid
+    pid_num:=pid_num+1
+  }
+}
+
+RunApp(cmd,ByRef pid)
+{
+  Process,Exist,%pid%
+  If ErrorLevel
+    WinActivate ahk_pid %pid%
+  else
+  {
+    Run %cmd%,,,pid
+  }    
+}
+
+RunApp2(cmd,title)
+{
+  SetTitleMatchMode 2
+  IfWinExist %title%
+	WinActivate
+  Else
+	Run %cmd%
+  Return
+}
+
+EnumPuttyWnd()
+{
+  WinGet,list,PID,ahk_class PuTTY
+  Loop, %list%
+  {
+    thispid=list%A_Index%
+    i:=0
+    Loop
+    {
+      if i>pid_num
+        break
+      if PIDS%i% = thispid
+        return
+      i:=i+1
+    }
+    WinActivate ahk_pid %thispid%
+  }
+}
+
+#c::
+RunApp2("wt.exe","ahk_exe WindowsTerminal.exe")
+return
+
+^!n::
+IfWinExist Untitled - Notepad
+	WinActivate
+else
+	Run Notepad
+return
+
+^!v::
+
+#v::
+RunApp2(UserProfile . "\scoop\apps\neovim\current\Neovim\bin\nvim-qt.exe", "ahk_exe nvim-qt.exe")
+Return
+
+#m::
+RunApp2("C:\Program Files (x86)\Google\Chrome\Application\chrome.exe","ahk_exe chrome.exe")
+Return
+
+
+#b::
+;; legacy windows
+SetTitleMatchMode,3
+w := 952
+h := 823
+x := 2015
+y := 0
+;; need this compensation to avoid a extra 16 px wide gap between windows, don't know why
+wx := 16 
+WinMove, 2-BLOOMBERG, ,%x%, %y%, %w%, %h%
+WinMove, 1-BLOOMBERG, ,x - w + wx , %y%, %w%, %h%
+WinMove, 3-BLOOMBERG, ,x - w + wx , y + h, %w%, %h%
+WinMove, 4-BLOOMBERG, ,x , y + h, %w%, %h%
+;; All BBG windows
+WinGet,id,List,ahk_class wdm-DesktopWindow
+Loop, %id%
+{
+    this_id := id%A_Index%
+    WinActivate, ahk_id %this_id%
+    ;WinSet, Top, ,ahk_id %this_id%, , [0-9]-BLOOMBERG
+}
+return
+
+
+^!p::
+Run c:\Apps\putty
+return 
+
+^!f::
+RunApp2("C:\Apps\Free-CommanderXE\FreeCommander.exe","FreeCommander")
+Return
+
+^!e::
+RunApp2("C:\Users\murph\scoop\apps\emacs\current\bin\runemacs.exe","ahk_class Emacs")
+return
+
+#f::
+RunApp2("firefox","ahk_class MozillaWindowClass")
+return
+
+#n::
+WinActivate,  ahk_class ApplicationFrameWindow
+return
+
+
+^!k::
+RunApp2("C:\Apps\keepass\KeePass.exe","NewDataBase.kdbx.*")
+return
+
+
+
+; Note: From now on whenever you run AutoHotkey directly, this script
+; will be loaded.  So feel free to customize it to suit your needs.
+
+; Please read the QUICK-START TUTORIAL near the top of the help file.
+; It explains how to perform common automation tasks such as sending
+; keystrokes and mouse clicks.  It also explains more about hotkeys.